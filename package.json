{
  "name": "graphql-toolkit",
  "version": "0.5.0",
  "description": "A set of utils for faster development of GraphQL tools",
  "repository": "git@github.com:dotansimha/graphql-toolkit.git",
  "author": "Dotan Simha <dotansimha@gmail.com>",
  "license": "MIT",
  "scripts": {
    "clean": "rimraf dist",
    "prebuild": "yarn clean",
    "build": "tsc -m esnext --outDir dist/esnext && tsc -m commonjs --outDir dist/commonjs",
    "test": "jest --forceExit && yarn bundlesize",
    "prepare-release": "yarn build && yarn test",
    "release": "yarn prepare-release && npm publish",
    "ci:release:canary": "node bump.js && npm publish --tag alpha",
    "bundlesize": "cd bundle-test/ && yarn && yarn test"
  },
  "sideEffects": false,
  "main": "dist/commonjs/index.js",
  "module": "dist/esnext/index.js",
  "typings": "dist/esnext/index.d.ts",
  "typescript": {
    "definition": "dist/esnext/index.d.ts"
  },
  "peerDependencies": {
    "graphql": "^0.8.0 || ^0.9.0 || ^0.10.0 || ^0.11.0 || ^0.12.0 || ^0.13.0 || ^14.0.0",
    "graphql-tag-pluck": "^0.8.3"
  },
  "devDependencies": {
    "@types/deepmerge": "2.2.0",
    "@types/graphql": "14.2.3",
    "@types/is-glob": "4.0.1",
    "@types/jest": "24.0.16",
<<<<<<< HEAD
    "@types/node": "10.14.13",
=======
    "@types/lodash": "4.14.136",
    "@types/node": "10.14.14",
    "@types/request": "2.48.2",
>>>>>>> bb497e49
    "@types/valid-url": "1.0.2",
    "graphql": "14.4.2",
    "graphql-tag-pluck": "0.8.3",
    "jest": "24.8.0",
    "jest-junit": "7.0.0",
    "rimraf": "2.6.3",
    "semver": "6.3.0",
    "ts-jest": "24.0.2",
    "typescript": "3.5.3"
  },
  "dependencies": {
    "@kamilkisiela/graphql-tools": "4.0.6",
    "@types/glob": "7.1.1",
    "aggregate-error": "3.0.0",
    "asyncro": "^3.0.0",
    "cross-fetch": "^3.0.4",
    "deepmerge": "4.0.0",
    "glob": "7.1.4",
    "graphql-import": "0.7.1",
    "is-glob": "4.0.1",
    "is-valid-path": "0.1.1",
    "tslib": "1.9.3",
    "valid-url": "1.0.9"
  }
}<|MERGE_RESOLUTION|>--- conflicted
+++ resolved
@@ -31,13 +31,7 @@
     "@types/graphql": "14.2.3",
     "@types/is-glob": "4.0.1",
     "@types/jest": "24.0.16",
-<<<<<<< HEAD
-    "@types/node": "10.14.13",
-=======
-    "@types/lodash": "4.14.136",
     "@types/node": "10.14.14",
-    "@types/request": "2.48.2",
->>>>>>> bb497e49
     "@types/valid-url": "1.0.2",
     "graphql": "14.4.2",
     "graphql-tag-pluck": "0.8.3",
